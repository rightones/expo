{
  "name": "native-component-list",
  "version": "0.0.0",
  "description": "A list of the various APIs you can use with the Expo client",
  "author": "Expo",
  "private": true,
  "main": "__generated__/AppEntry.js",
  "scripts": {
    "postinstall": "expo-yarn-workspaces postinstall"
  },
  "powertools": {
    "group": "client"
  },
  "dependencies": {
    "expo": "^31.0.0",
    "expo-processing": "1.0.3",
    "expo-three": "^2.0.3",
    "gl-mat4": "^1.1.4",
    "hsv2rgb": "^1.1.0",
    "path": "^0.12.7",
    "pixi.js": "^4.6.1",
    "processing-js": "^1.6.6",
    "prop-types": "^15.6.0",
    "react": "16.5.0",
    "react-native": "0.57.1",
    "react-native-paper": "github:brentvatne/react-native-paper#@brent/fix-bottom-navigation-rn-57",
    "react-native-platform-touchable": "^1.1.1",
<<<<<<< HEAD
    "react-navigation": "3.0.0-rc.1",
=======
    "react-navigation": "3.0.0-rc.2",
>>>>>>> 3ac90bc2
    "react-navigation-header-buttons": "^1.2.1",
    "react-navigation-material-bottom-tabs": "1.0.0-alpha.4",
    "regl": "^1.3.0",
    "three": "^0.88.0",
    "url": "^0.11.0",
    "uuid": "^3.1.0",
    "victory-native": "^30.4.0"
  },
  "devDependencies": {
    "babel-preset-expo": "^5.0.0",
    "expo-yarn-workspaces": "^1.0.0"
  }
}<|MERGE_RESOLUTION|>--- conflicted
+++ resolved
@@ -25,11 +25,7 @@
     "react-native": "0.57.1",
     "react-native-paper": "github:brentvatne/react-native-paper#@brent/fix-bottom-navigation-rn-57",
     "react-native-platform-touchable": "^1.1.1",
-<<<<<<< HEAD
-    "react-navigation": "3.0.0-rc.1",
-=======
     "react-navigation": "3.0.0-rc.2",
->>>>>>> 3ac90bc2
     "react-navigation-header-buttons": "^1.2.1",
     "react-navigation-material-bottom-tabs": "1.0.0-alpha.4",
     "regl": "^1.3.0",
