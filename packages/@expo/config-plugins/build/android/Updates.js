--- conflicted
+++ resolved
@@ -138,18 +138,12 @@
   } else {
     (0, _Manifest().removeMetaDataItemFromMainApplication)(mainApplication, Config.CODE_SIGNING_METADATA);
   }
-<<<<<<< HEAD
-
   const requestHeaders = (0, _Updates().getUpdatesRequestHeadersStringified)(config);
-
   if (requestHeaders) {
     (0, _Manifest().addMetaDataItemToMainApplication)(mainApplication, Config.UPDATES_CONFIGURATION_REQUEST_HEADERS_KEY, requestHeaders);
   } else {
     (0, _Manifest().removeMetaDataItemFromMainApplication)(mainApplication, Config.UPDATES_CONFIGURATION_REQUEST_HEADERS_KEY);
   }
-
-=======
->>>>>>> 8257de13
   return setVersionsConfig(config, androidManifest);
 }
 function setVersionsConfig(config, androidManifest) {
