--- conflicted
+++ resolved
@@ -72,9 +72,6 @@
   "unimodules-task-manager-interface": "~3.0.0",
   "expo-video-thumbnails": "~2.0.0",
   "expo-in-app-purchases": "~6.0.0",
-<<<<<<< HEAD
+  "expo-branch": "~1.0.0",
   "react-native-appearance": "~0.0.7"
-=======
-  "expo-branch": "~1.0.0"
->>>>>>> 59a85ff8
 }