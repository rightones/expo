--- conflicted
+++ resolved
@@ -1,7 +1,3 @@
-<<<<<<< HEAD
-
-=======
->>>>>>> 8c208548
 import { Platform } from 'expo-modules-core';
 import * as React from 'react';
 import { AppRegistry } from 'react-native';
